--- conflicted
+++ resolved
@@ -36,17 +36,10 @@
   Store as StoreIcon,
   NavigateNext as NavigateNextIcon,
   CheckCircle as CheckCircleIcon,
-<<<<<<< HEAD
-} from "@mui/icons-material";
-import { useCart } from "../context/CartContext";
-import api from "../utils/api";
-import toast from "react-hot-toast";
-=======
 } from '@mui/icons-material';
 import { useCart } from '../context/CartContext';
 import api, { getImageUrl } from '../utils/api';
 import toast from 'react-hot-toast';
->>>>>>> 3423d361
 
 interface TabPanelProps {
   children?: React.ReactNode;
@@ -82,14 +75,8 @@
   const [isFavorite, setIsFavorite] = useState(false);
 
   // Check if product is in cart
-<<<<<<< HEAD
-  const isInCart = items.some(
-    (item: any) =>
-      item.id === product?._id || item.product?._id === product?._id
-=======
   const isInCart = items.some((item: any) =>
     (item.id === product?._id || item.product?._id === product?._id)
->>>>>>> 3423d361
   );
 
   const fetchProduct = React.useCallback(async () => {
@@ -208,11 +195,6 @@
   }
 
   const isOutOfStock = product.inventory?.quantity === 0;
-<<<<<<< HEAD
-  const isLowStock =
-    product.inventory?.quantity <= product.inventory?.lowStockThreshold;
-  const imageUrl = product.images?.[selectedImage];
-=======
   const isLowStock = product.inventory?.quantity <= product.inventory?.lowStockThreshold;
 
   // Extract image path - handle multiple formats
@@ -239,7 +221,6 @@
   })();
 
   const imageUrl = getImageUrl(imagePath);
->>>>>>> 3423d361
   const hasImage = !!imageUrl;
 
   return (
@@ -254,11 +235,7 @@
             component={RouterLink}
             to="/"
             underline="hover"
-<<<<<<< HEAD
-            sx={{ color: "#64748b", "&:hover": { color: "#667FEA" } }}
-=======
             sx={{ color: '#64748b', '&:hover': { color: '#4f46e5' } }}
->>>>>>> 3423d361
           >
             Home
           </Link>
@@ -266,11 +243,7 @@
             component={RouterLink}
             to="/marketplace"
             underline="hover"
-<<<<<<< HEAD
             sx={{ color: "#64748b", "&:hover": { color: "#667FEA" } }}
-=======
-            sx={{ color: '#64748b', '&:hover': { color: '#4f46e5' } }}
->>>>>>> 3423d361
           >
             Marketplace
           </Link>
@@ -278,11 +251,7 @@
             component={RouterLink}
             to="/marketplace"
             underline="hover"
-<<<<<<< HEAD
             sx={{ color: "#64748b", "&:hover": { color: "#667FEA" } }}
-=======
-            sx={{ color: '#64748b', '&:hover': { color: '#4f46e5' } }}
->>>>>>> 3423d361
           >
             {product.category}
           </Link>
@@ -322,204 +291,6 @@
                 }}
               >
                 {hasImage ? (
-<<<<<<< HEAD
-                  <Box
-                    component="img"
-                    src={imageUrl}
-                    alt={product.name}
-                    onError={(e: any) => {
-                      e.target.style.display = "none";
-                    }}
-                    sx={{
-                      position: "absolute",
-                      top: 0,
-                      left: 0,
-                      width: "100%",
-                      height: "100%",
-                      objectFit: "cover",
-                    }}
-                  />
-                ) : (
-                  <Box
-                    sx={{
-                      position: "absolute",
-                      top: 0,
-                      left: 0,
-                      width: "100%",
-                      height: "100%",
-                      display: "flex",
-                      alignItems: "center",
-                      justifyContent: "center",
-                      flexDirection: "column",
-                      gap: 2,
-                    }}
-                  >
-                    <Typography sx={{ fontSize: "6rem" }}>🛍️</Typography>
-                    <Typography variant="h6" color="text.secondary">
-                      No image available
-                    </Typography>
-                  </Box>
-                )}
-              </Box>
-            </Paper>
-
-            {/* Thumbnail Images */}
-            {product.images && product.images.length > 1 && (
-              <Box sx={{ display: "flex", gap: 1.5, overflowX: "auto" }}>
-                {product.images.map((image: string, index: number) => (
-                  <Paper
-                    key={index}
-                    elevation={0}
-                    onClick={() => setSelectedImage(index)}
-                    sx={{
-                      width: 80,
-                      height: 80,
-                      flexShrink: 0,
-                      cursor: "pointer",
-                      border: 2,
-                      borderColor:
-                        selectedImage === index ? "#667FEA" : "#e2e8f0",
-                      borderRadius: 2,
-                      overflow: "hidden",
-                      transition: "all 0.2s",
-                      "&:hover": {
-                        borderColor: "#667FEA",
-                      },
-                    }}
-                  >
-                    <Box
-                      component="img"
-                      src={image}
-                      alt={`${product.name} ${index + 1}`}
-                      onError={(e: any) => {
-                        e.target.src = "/placeholder-product.png";
-                      }}
-                      sx={{
-                        width: "100%",
-                        height: "100%",
-                        objectFit: "cover",
-                      }}
-                    />
-                  </Paper>
-                ))}
-              </Box>
-            )}
-          </Box>
-
-          {/* Product Info */}
-          <Box>
-            {/* Product Header */}
-            <Typography
-              variant="h4"
-              component="h1"
-              fontWeight={700}
-              gutterBottom
-              sx={{ color: "#0f172a" }}
-            >
-              {product.name}
-            </Typography>
-
-            <Box sx={{ display: "flex", alignItems: "center", gap: 1, mb: 2 }}>
-              <StoreIcon sx={{ fontSize: 20, color: "#64748b" }} />
-              <Typography variant="body2" sx={{ color: "#64748b" }}>
-                by {product.merchantName}
-              </Typography>
-            </Box>
-
-            <Box sx={{ display: "flex", alignItems: "center", gap: 2, mb: 3 }}>
-              <Rating value={4} precision={0.5} readOnly size="small" />
-              <Typography variant="body2" sx={{ color: "#64748b" }}>
-                (4.0) • 23 reviews
-              </Typography>
-            </Box>
-
-            <Divider sx={{ my: 3 }} />
-
-            {/* Price */}
-            <Typography
-              variant="h3"
-              sx={{ color: "#0f172a", fontWeight: 700 }}
-              gutterBottom
-            >
-              KES {product.price.toLocaleString()}
-            </Typography>
-
-            {/* Stock Status */}
-            {isOutOfStock ? (
-              <Alert severity="error" sx={{ mb: 3, borderRadius: 2 }}>
-                Out of Stock
-              </Alert>
-            ) : isLowStock ? (
-              <Alert severity="warning" sx={{ mb: 3, borderRadius: 2 }}>
-                Only {product.inventory.quantity} left in stock - order soon!
-              </Alert>
-            ) : (
-              <Alert severity="success" sx={{ mb: 3, borderRadius: 2 }}>
-                In Stock ({product.inventory.quantity} available)
-              </Alert>
-            )}
-
-            {/* Quantity Selector */}
-            <Box sx={{ mb: 3 }}>
-              <Typography
-                variant="subtitle2"
-                gutterBottom
-                fontWeight={600}
-                sx={{ color: "#0f172a" }}
-              >
-                Quantity:
-              </Typography>
-              <ButtonGroup
-                variant="outlined"
-                sx={{
-                  mb: 2,
-                  "& .MuiButtonGroup-grouped": {
-                    borderColor: "#e2e8f0",
-                  },
-                }}
-              >
-                <IconButton
-                  onClick={() => handleQuantityChange(-1)}
-                  disabled={quantity <= 1}
-                  size="large"
-                  sx={{
-                    borderRadius: "8px 0 0 8px",
-                    "&:hover": {
-                      bgcolor: "#f1f5f9",
-                    },
-                  }}
-                >
-                  <RemoveIcon />
-                </IconButton>
-                <Button
-                  disabled
-                  sx={{
-                    minWidth: 60,
-                    fontSize: "1.1rem",
-                    fontWeight: 600,
-                    color: "#0f172a",
-                    bgcolor: "white",
-                  }}
-                >
-                  {quantity}
-                </Button>
-                <IconButton
-                  onClick={() => handleQuantityChange(1)}
-                  disabled={quantity >= (product.inventory?.quantity || 1)}
-                  size="large"
-                  sx={{
-                    borderRadius: "0 8px 8px 0",
-                    "&:hover": {
-                      bgcolor: "#f1f5f9",
-                    },
-                  }}
-                >
-                  <AddIcon />
-                </IconButton>
-              </ButtonGroup>
-            </Box>
-
-=======
                   <>
                     <Box
                       component="img"
@@ -714,7 +485,6 @@
               </ButtonGroup>
             </Box>
 
->>>>>>> 3423d361
             {/* Action Buttons */}
             <Stack spacing={2} sx={{ mb: 3 }}>
               <Button
@@ -725,21 +495,6 @@
                 disabled={isOutOfStock || isInCart}
                 sx={{
                   py: 1.5,
-<<<<<<< HEAD
-                  fontSize: "1rem",
-                  fontWeight: 600,
-                  textTransform: "none",
-                  borderRadius: 2,
-                  bgcolor: isInCart ? "#10b981" : "#667FEA",
-                  boxShadow: "none",
-                  "&:hover": {
-                    bgcolor: isInCart ? "#059669" : "#667FEA",
-                    boxShadow: "none",
-                  },
-                  "&:disabled": {
-                    bgcolor: isInCart ? "#10b981" : "#e2e8f0",
-                    color: isInCart ? "white" : "#94a3b8",
-=======
                   fontSize: '1rem',
                   fontWeight: 600,
                   textTransform: 'none',
@@ -753,20 +508,11 @@
                   '&:disabled': {
                     bgcolor: isInCart ? '#10b981' : '#e2e8f0',
                     color: isInCart ? 'white' : '#94a3b8',
->>>>>>> 3423d361
                     opacity: isInCart ? 1 : 0.6,
                   },
                 }}
               >
-<<<<<<< HEAD
-                {isOutOfStock
-                  ? "Out of Stock"
-                  : isInCart
-                  ? "Added to Cart"
-                  : "Add to Cart"}
-=======
                 {isOutOfStock ? 'Out of Stock' : isInCart ? 'Added to Cart' : 'Add to Cart'}
->>>>>>> 3423d361
               </Button>
               <Button
                 variant="outlined"
@@ -775,17 +521,6 @@
                 disabled={isOutOfStock}
                 sx={{
                   py: 1.5,
-<<<<<<< HEAD
-                  fontSize: "1rem",
-                  fontWeight: 600,
-                  textTransform: "none",
-                  borderRadius: 2,
-                  borderColor: "#e2e8f0",
-                  color: "#0f172a",
-                  "&:hover": {
-                    borderColor: "#667FEA",
-                    bgcolor: "rgba(79, 70, 229, 0.04)",
-=======
                   fontSize: '1rem',
                   fontWeight: 600,
                   textTransform: 'none',
@@ -795,7 +530,6 @@
                   '&:hover': {
                     borderColor: '#4f46e5',
                     bgcolor: 'rgba(79, 70, 229, 0.04)',
->>>>>>> 3423d361
                   },
                 }}
               >
@@ -807,24 +541,6 @@
             <Stack direction="row" spacing={1} sx={{ mb: 4 }}>
               <Button
                 variant="outlined"
-<<<<<<< HEAD
-                startIcon={
-                  isFavorite ? <FavoriteIcon /> : <FavoriteBorderIcon />
-                }
-                onClick={toggleFavorite}
-                sx={{
-                  textTransform: "none",
-                  borderRadius: 2,
-                  borderColor: "#e2e8f0",
-                  color: isFavorite ? "#ec4899" : "#64748b",
-                  "&:hover": {
-                    borderColor: "#ec4899",
-                    bgcolor: "rgba(236, 72, 153, 0.04)",
-                  },
-                }}
-              >
-                {isFavorite ? "Saved" : "Save"}
-=======
                 startIcon={isFavorite ? <FavoriteIcon /> : <FavoriteBorderIcon />}
                 onClick={toggleFavorite}
                 sx={{
@@ -839,21 +555,11 @@
                 }}
               >
                 {isFavorite ? 'Saved' : 'Save'}
->>>>>>> 3423d361
               </Button>
               <Button
                 variant="outlined"
                 startIcon={<ShareIcon />}
                 sx={{
-<<<<<<< HEAD
-                  textTransform: "none",
-                  borderRadius: 2,
-                  borderColor: "#e2e8f0",
-                  color: "#64748b",
-                  "&:hover": {
-                    borderColor: "#667FEA",
-                    bgcolor: "rgba(79, 70, 229, 0.04)",
-=======
                   textTransform: 'none',
                   borderRadius: 2,
                   borderColor: '#e2e8f0',
@@ -861,7 +567,6 @@
                   '&:hover': {
                     borderColor: '#4f46e5',
                     bgcolor: 'rgba(79, 70, 229, 0.04)',
->>>>>>> 3423d361
                   },
                 }}
               >
@@ -873,27 +578,6 @@
             <Paper
               elevation={0}
               sx={{
-<<<<<<< HEAD
-                bgcolor: "#f9fafb",
-                p: 2.5,
-                borderRadius: 2,
-                border: "1px solid",
-                borderColor: "#e2e8f0",
-              }}
-            >
-              <Stack spacing={2}>
-                <Box sx={{ display: "flex", gap: 2, alignItems: "center" }}>
-                  <ShippingIcon sx={{ color: "#667FEA" }} />
-                  <Box>
-                    <Typography
-                      variant="subtitle2"
-                      fontWeight={600}
-                      sx={{ color: "#0f172a" }}
-                    >
-                      Free Delivery
-                    </Typography>
-                    <Typography variant="caption" sx={{ color: "#64748b" }}>
-=======
                 bgcolor: '#f9fafb',
                 p: 2.5,
                 borderRadius: 2,
@@ -909,24 +593,10 @@
                       Free Delivery
                     </Typography>
                     <Typography variant="caption" sx={{ color: '#64748b' }}>
->>>>>>> 3423d361
                       On orders over KES 5,000
                     </Typography>
                   </Box>
                 </Box>
-<<<<<<< HEAD
-                <Box sx={{ display: "flex", gap: 2, alignItems: "center" }}>
-                  <ReturnIcon sx={{ color: "#667FEA" }} />
-                  <Box>
-                    <Typography
-                      variant="subtitle2"
-                      fontWeight={600}
-                      sx={{ color: "#0f172a" }}
-                    >
-                      30-Day Returns
-                    </Typography>
-                    <Typography variant="caption" sx={{ color: "#64748b" }}>
-=======
                 <Box sx={{ display: 'flex', gap: 2, alignItems: 'center' }}>
                   <ReturnIcon sx={{ color: '#4f46e5' }} />
                   <Box>
@@ -934,24 +604,10 @@
                       30-Day Returns
                     </Typography>
                     <Typography variant="caption" sx={{ color: '#64748b' }}>
->>>>>>> 3423d361
                       Easy returns within 30 days
                     </Typography>
                   </Box>
                 </Box>
-<<<<<<< HEAD
-                <Box sx={{ display: "flex", gap: 2, alignItems: "center" }}>
-                  <WarrantyIcon sx={{ color: "#667FEA" }} />
-                  <Box>
-                    <Typography
-                      variant="subtitle2"
-                      fontWeight={600}
-                      sx={{ color: "#0f172a" }}
-                    >
-                      Warranty
-                    </Typography>
-                    <Typography variant="caption" sx={{ color: "#64748b" }}>
-=======
                 <Box sx={{ display: 'flex', gap: 2, alignItems: 'center' }}>
                   <WarrantyIcon sx={{ color: '#4f46e5' }} />
                   <Box>
@@ -959,7 +615,6 @@
                       Warranty
                     </Typography>
                     <Typography variant="caption" sx={{ color: '#64748b' }}>
->>>>>>> 3423d361
                       1-year manufacturer warranty
                     </Typography>
                   </Box>
@@ -973,15 +628,9 @@
         <Paper
           elevation={0}
           sx={{
-<<<<<<< HEAD
-            bgcolor: "white",
-            borderRadius: 3,
-            boxShadow: "0 1px 3px rgba(0,0,0,0.1)",
-=======
             bgcolor: 'white',
             borderRadius: 3,
             boxShadow: '0 1px 3px rgba(0,0,0,0.1)',
->>>>>>> 3423d361
           }}
         >
           <Tabs
@@ -989,20 +638,6 @@
             onChange={(_, newValue) => setActiveTab(newValue)}
             sx={{
               borderBottom: 1,
-<<<<<<< HEAD
-              borderColor: "#e2e8f0",
-              px: 2,
-              "& .MuiTab-root": {
-                textTransform: "none",
-                fontWeight: 600,
-                color: "#64748b",
-                "&.Mui-selected": {
-                  color: "#667FEA",
-                },
-              },
-              "& .MuiTabs-indicator": {
-                bgcolor: "#667FEA",
-=======
               borderColor: '#e2e8f0',
               px: 2,
               '& .MuiTab-root': {
@@ -1015,7 +650,6 @@
               },
               '& .MuiTabs-indicator': {
                 bgcolor: '#4f46e5',
->>>>>>> 3423d361
               },
             }}
           >
@@ -1026,37 +660,16 @@
 
           <Box sx={{ p: 3 }}>
             <TabPanel value={activeTab} index={0}>
-<<<<<<< HEAD
-              <Typography
-                variant="h6"
-                fontWeight={600}
-                gutterBottom
-                sx={{ color: "#0f172a" }}
-              >
-                Product Description
-              </Typography>
-              <Typography variant="body1" sx={{ color: "#64748b" }} paragraph>
-=======
               <Typography variant="h6" fontWeight={600} gutterBottom sx={{ color: '#0f172a' }}>
                 Product Description
               </Typography>
               <Typography variant="body1" sx={{ color: '#64748b' }} paragraph>
->>>>>>> 3423d361
                 {product.description}
               </Typography>
 
               {product.tags && product.tags.length > 0 && (
                 <Box sx={{ mt: 3 }}>
-<<<<<<< HEAD
-                  <Typography
-                    variant="subtitle2"
-                    fontWeight={600}
-                    gutterBottom
-                    sx={{ color: "#0f172a" }}
-                  >
-=======
                   <Typography variant="subtitle2" fontWeight={600} gutterBottom sx={{ color: '#0f172a' }}>
->>>>>>> 3423d361
                     Tags:
                   </Typography>
                   <Stack direction="row" spacing={1} flexWrap="wrap" useFlexGap>
@@ -1066,13 +679,8 @@
                         label={tag}
                         size="small"
                         sx={{
-<<<<<<< HEAD
-                          bgcolor: "#eff6ff",
-                          color: "#3b82f6",
-=======
                           bgcolor: '#eff6ff',
                           color: '#3b82f6',
->>>>>>> 3423d361
                           fontWeight: 600,
                         }}
                       />
@@ -1083,55 +691,12 @@
             </TabPanel>
 
             <TabPanel value={activeTab} index={1}>
-<<<<<<< HEAD
-              <Typography
-                variant="h6"
-                fontWeight={600}
-                gutterBottom
-                sx={{ color: "#0f172a" }}
-              >
-=======
               <Typography variant="h6" fontWeight={600} gutterBottom sx={{ color: '#0f172a' }}>
->>>>>>> 3423d361
                 Product Specifications
               </Typography>
               <Table>
                 <TableBody>
                   <TableRow>
-<<<<<<< HEAD
-                    <TableCell
-                      sx={{ fontWeight: 600, width: "30%", color: "#0f172a" }}
-                    >
-                      SKU
-                    </TableCell>
-                    <TableCell sx={{ color: "#64748b" }}>
-                      {product.inventory?.sku || "N/A"}
-                    </TableCell>
-                  </TableRow>
-                  <TableRow>
-                    <TableCell sx={{ fontWeight: 600, color: "#0f172a" }}>
-                      Category
-                    </TableCell>
-                    <TableCell sx={{ color: "#64748b" }}>
-                      {product.category}
-                    </TableCell>
-                  </TableRow>
-                  <TableRow>
-                    <TableCell sx={{ fontWeight: 600, color: "#0f172a" }}>
-                      Merchant
-                    </TableCell>
-                    <TableCell sx={{ color: "#64748b" }}>
-                      {product.merchantName}
-                    </TableCell>
-                  </TableRow>
-                  <TableRow>
-                    <TableCell sx={{ fontWeight: 600, color: "#0f172a" }}>
-                      Stock Status
-                    </TableCell>
-                    <TableCell sx={{ color: "#64748b" }}>
-                      {product.stockStatus || "In Stock"}
-                    </TableCell>
-=======
                     <TableCell sx={{ fontWeight: 600, width: '30%', color: '#0f172a' }}>SKU</TableCell>
                     <TableCell sx={{ color: '#64748b' }}>{product.inventory?.sku || 'N/A'}</TableCell>
                   </TableRow>
@@ -1146,36 +711,12 @@
                   <TableRow>
                     <TableCell sx={{ fontWeight: 600, color: '#0f172a' }}>Stock Status</TableCell>
                     <TableCell sx={{ color: '#64748b' }}>{product.stockStatus || 'In Stock'}</TableCell>
->>>>>>> 3423d361
                   </TableRow>
                 </TableBody>
               </Table>
             </TabPanel>
 
             <TabPanel value={activeTab} index={2}>
-<<<<<<< HEAD
-              <Typography
-                variant="h6"
-                fontWeight={600}
-                gutterBottom
-                sx={{ color: "#0f172a" }}
-              >
-                Customer Reviews
-              </Typography>
-              <Box
-                sx={{ display: "flex", alignItems: "center", gap: 3, mb: 3 }}
-              >
-                <Box sx={{ textAlign: "center" }}>
-                  <Typography
-                    variant="h2"
-                    fontWeight={700}
-                    sx={{ color: "#0f172a" }}
-                  >
-                    4.0
-                  </Typography>
-                  <Rating value={4} precision={0.5} readOnly />
-                  <Typography variant="caption" sx={{ color: "#64748b" }}>
-=======
               <Typography variant="h6" fontWeight={600} gutterBottom sx={{ color: '#0f172a' }}>
                 Customer Reviews
               </Typography>
@@ -1186,18 +727,12 @@
                   </Typography>
                   <Rating value={4} precision={0.5} readOnly />
                   <Typography variant="caption" sx={{ color: '#64748b' }}>
->>>>>>> 3423d361
                     Based on 23 reviews
                   </Typography>
                 </Box>
               </Box>
               <Alert severity="info" sx={{ borderRadius: 2 }}>
-<<<<<<< HEAD
-                Reviews feature coming soon! Customers will be able to leave
-                feedback and ratings here.
-=======
                 Reviews feature coming soon! Customers will be able to leave feedback and ratings here.
->>>>>>> 3423d361
               </Alert>
             </TabPanel>
           </Box>
