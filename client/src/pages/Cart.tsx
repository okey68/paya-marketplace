import React, { useState, useEffect } from "react";
import { Link as RouterLink, useNavigate } from "react-router-dom";
import {
  Container,
  Box,
  Typography,
  Button,
  Paper,
  IconButton,
  Divider,
  Stack,
  Alert,
  ButtonGroup,
  Card,
  CardContent,
} from "@mui/material";
import {
  Delete as DeleteIcon,
  Add as AddIcon,
  Remove as RemoveIcon,
  ShoppingCart as CartIcon,
  LocalShipping as ShippingIcon,
  Security as SecurityIcon,
  Autorenew as ReturnIcon,
  ArrowBack as ArrowBackIcon,
} from "@mui/icons-material";
import { useCart } from "../context/CartContext";
import { getImageUrl } from "../utils/api";
import toast from "react-hot-toast";

const Cart = () => {
  const {
    items,
    getItemCount,
    getTotal,
    updateQuantity,
    removeFromCart,
    clearCart,
  } = useCart();
  const navigate = useNavigate();
  const [isUpdating, setIsUpdating] = useState(false);

  useEffect(() => {
    window.scrollTo(0, 0);
  }, []);

  const formatCurrency = (amount: number) => {
    return new Intl.NumberFormat("en-KE", {
      style: "currency",
      currency: "KES",
      minimumFractionDigits: 0,
    }).format(amount);
  };

  const handleQuantityChange = async (itemId: string, newQuantity: number) => {
    if (newQuantity < 1) return;

    setIsUpdating(true);
    try {
      updateQuantity(itemId, newQuantity);
      toast.success("Cart updated");
    } catch (error) {
      toast.error("Failed to update cart");
    } finally {
      setIsUpdating(false);
    }
  };

  const handleRemoveItem = (itemId: string, itemName: string) => {
    removeFromCart(itemId);
    toast.success(`${itemName} removed from cart`);
  };

  const handleClearCart = () => {
    if (window.confirm("Are you sure you want to clear your cart?")) {
      clearCart();
      toast.success("Cart cleared");
    }
  };

  const handleCheckout = () => {
    navigate("/checkout");
  };

  const subtotal = getTotal();
  const shipping = subtotal > 5000 ? 0 : 500;
  const tax = Math.round(subtotal * 0.16);
  const total = subtotal + shipping + tax;

  if (getItemCount() === 0) {
    return (
      <Container maxWidth="md" sx={{ pt: 10, pb: 6, textAlign: "center" }}>
        <Box
          sx={{
            display: "flex",
            flexDirection: "column",
            alignItems: "center",
            gap: 2,
          }}
        >
          <Typography sx={{ fontSize: "5rem" }}>🛒</Typography>
          <Typography variant="h4" fontWeight={700}>
            Your cart is empty
          </Typography>
          <Typography variant="body1" color="text.secondary">
            Start shopping to add items to your cart
          </Typography>
          <Button
            component={RouterLink}
            to="/marketplace"
            variant="contained"
            // color="primary"
            size="large"
<<<<<<< HEAD
            sx={{ mt: 1.5 , bgcolor: "#667FEA", '&:hover': {bgcolor: "#4338ca"} }}
=======
            sx={{ mt: 1.5, bgcolor: "#4f46e5", '&:hover': { bgcolor: "#4338ca" } }}
>>>>>>> 3423d361
          >
            Browse Products
          </Button>
        </Box>
      </Container>
    );
  }

  return (
    <Container maxWidth="lg" sx={{ marginTop: "-50px", pb: 3 }}>
      {/* Shopping Cart Header */}
      <Typography variant="h4" fontWeight={700} gutterBottom sx={{ mb: 3 }}>
        Shopping Cart
      </Typography>
      {/* Header */}
      <Box
        sx={{
          display: "flex",
          justifyContent: "space-between",
          alignItems: "center",
          mb: 2,
        }}
      >
        <Button
          component={RouterLink}
          to="/marketplace"
          variant="text"
          startIcon={<ArrowBackIcon />}
          size="medium"
          sx={{ color: "text.secondary" }}
        >
          Continue Shopping
        </Button>
        <Button
          variant="text"
          color="error"
          size="small"
          onClick={handleClearCart}
          startIcon={<DeleteIcon />}
        >
          Clear Cart
        </Button>
      </Box>

      <Box
        sx={{
          display: "grid",
          gridTemplateColumns: { xs: "1fr", md: "2fr 1fr" },
          gap: 3,
          mt: 3,
        }}
      >
        {/* Cart Items */}
        <Box>
          <Stack spacing={1.5}>
            {items.map((item: any) => (
              <Paper
                key={item.id}
                elevation={0}
                sx={{
                  p: 2,
                  border: 1,
                  borderColor: "divider",
                  borderRadius: 2,
                  transition: "all 0.2s ease",
                  "&:hover": {
                    borderColor: "primary.main",
                    boxShadow: "0 4px 12px rgba(0,0,0,0.08)",
                  },
                }}
              >
                <Box sx={{ display: "flex", gap: 2 }}>
                  {/* Product Image */}
                  <Box
                    sx={{
                      width: 90,
                      height: 90,
                      flexShrink: 0,
                      borderRadius: 1.5,
                      overflow: "hidden",
                      bgcolor: "grey.50",
                      display: "flex",
                      alignItems: "center",
                      justifyContent: "center",
                      border: 1,
                      borderColor: "divider",
                    }}
                  >
                    {item.image ? (
                      <Box
                        component="img"
                        src={(() => {
                          const image = item.image;
                          // Handle different image formats
                          if (typeof image === 'string') {
                            return getImageUrl(image);
                          }
                          // If it's an object, extract the path
                          if (typeof image === 'object') {
                            if (image.path) return getImageUrl(image.path);
                            if (image.filename) return getImageUrl(image.filename);
                            if (image._id) return getImageUrl(image._id);
                          }
                          return '';
                        })()}
                        alt={item.name}
                        onError={(e: any) => {
                          e.target.style.display = "none";
                        }}
                        sx={{
                          width: "100%",
                          height: "100%",
                          objectFit: "cover",
                        }}
                      />
                    ) : (
                      <Typography sx={{ fontSize: "3rem" }}>🛍️</Typography>
                    )}
                  </Box>

                  {/* Product Details */}
                  <Box sx={{ flexGrow: 1 }}>
                    <Typography
                      variant="subtitle1"
                      fontWeight={600}
                      gutterBottom
                      sx={{ mb: 0.5 }}
                    >
                      {item.name}
                    </Typography>
                    <Typography
                      variant="caption"
                      color="text.secondary"
                      display="block"
                      sx={{ mb: 0.5 }}
                    >
                      by {item.merchantName}
                    </Typography>
                    <Button
                      component={RouterLink}
                      to={`/product/${item.id}`}
                      size="small"
                      variant="text"
                      sx={{
                        mt: 0.5,
                        p: 0,
                        minWidth: "auto",
                        textTransform: "none",
                        fontSize: "0.75rem",
                        color: "#667FEA",
                      }}
                    >
                      View Details →
                    </Button>
                  </Box>

                  {/* Price and Quantity */}
                  <Box
                    sx={{
                      display: "flex",
                      flexDirection: "column",
                      alignItems: "flex-end",
                      gap: 1,
                    }}
                  >
                    <Typography
                      variant="h6"
                      color="#667FEA"
                      fontWeight={700}
                    >
                      {formatCurrency(item.price * item.quantity)}
                    </Typography>

                    <Box
                      sx={{ display: "flex", alignItems: "center", gap: 0.5 }}
                    >
                      <ButtonGroup
                        size="small"
                        variant="outlined"
                        sx={{ bgcolor: "background.paper" }}
                      >
                        <IconButton
                          onClick={() =>
                            handleQuantityChange(item.id, item.quantity - 1)
                          }
                          disabled={item.quantity <= 1 || isUpdating}
                          size="small"
                        >
                          <RemoveIcon fontSize="small" />
                        </IconButton>
                        <Button disabled sx={{ minWidth: 50 }}>
                          {item.quantity}
                        </Button>
                        <IconButton
                          onClick={() =>
                            handleQuantityChange(item.id, item.quantity + 1)
                          }
                          disabled={isUpdating}
                          size="small"
                        >
                          <AddIcon fontSize="small" />
                        </IconButton>
                      </ButtonGroup>

                      <IconButton
                        onClick={() => handleRemoveItem(item.id, item.name)}
                        color="error"
                        size="small"
                      >
                        <DeleteIcon />
                      </IconButton>
                    </Box>

                    <Typography variant="caption" color="text.secondary">
                      {formatCurrency(item.price)} each
                    </Typography>
                  </Box>
                </Box>
              </Paper>
            ))}
          </Stack>
        </Box>

        {/* Order Summary */}
        <Box>
          <Paper
            elevation={0}
            sx={{
              p: 2.5,
              border: 1,
              borderColor: "divider",
              borderRadius: 2,
              position: "sticky",
              top: 80,
              bgcolor: "grey.50",
            }}
          >
            <Typography
              variant="h6"
              fontWeight={700}
              gutterBottom
              sx={{ mb: 1.5 }}
            >
              Order Summary
            </Typography>

            <Divider sx={{ my: 1.5 }} />

            <Stack spacing={1}>
              <Box sx={{ display: "flex", justifyContent: "space-between" }}>
                <Typography variant="body2" color="text.secondary">
                  Subtotal ({getItemCount()} items)
                </Typography>
                <Typography variant="body2" fontWeight={600}>
                  {formatCurrency(subtotal)}
                </Typography>
              </Box>

              <Box sx={{ display: "flex", justifyContent: "space-between" }}>
                <Typography variant="body2" color="text.secondary">
                  Shipping
                </Typography>
                <Typography
                  variant="body2"
                  fontWeight={600}
                  color={shipping === 0 ? "success.main" : "text.primary"}
                >
                  {shipping === 0 ? "Free" : formatCurrency(shipping)}
                </Typography>
              </Box>

              <Box sx={{ display: "flex", justifyContent: "space-between" }}>
                <Typography variant="body2" color="text.secondary">
                  VAT (16%)
                </Typography>
                <Typography variant="body2" fontWeight={600}>
                  {formatCurrency(tax)}
                </Typography>
              </Box>
            </Stack>

            <Divider sx={{ my: 1.5 }} />

            <Box
              sx={{ display: "flex", justifyContent: "space-between", mb: 2 }}
            >
              <Typography variant="h6" fontWeight={700}>
                Total
              </Typography>
              <Typography
                variant="h6"
                fontWeight={700}
                sx={
                  // #667FEA
                  {
                    color: "#667FEA",
                  }
                }
              >
                {formatCurrency(total)}
              </Typography>
            </Box>

            {shipping > 0 && (
              <Alert severity="info" sx={{ mb: 1.5, py: 0.5 }}>
                Add {formatCurrency(5000 - subtotal)} more for free shipping!
              </Alert>
            )}

            <Button
              fullWidth
              variant="contained"
              // color="#667FEA"
              size="large"
              onClick={handleCheckout}
              sx={{
                mb: 2,
                py: 1.5,
                borderRadius: 2,
                textTransform: "none",
                fontSize: "1rem",
                fontWeight: 600,
                bgcolor: "#667FEA",
                "&:hover": {
                  bgcolor: "##667FEA",
                },
              }}
            >
              Proceed to Checkout
            </Button>

            {/* Security Badges */}
            <Stack
              spacing={0.75}
              sx={{ pt: 1, borderTop: 1, borderColor: "divider" }}
            >
              <Box sx={{ display: "flex", alignItems: "center", gap: 1 }}>
                <SecurityIcon sx={{ fontSize: 16, color: "text.secondary" }} />
                <Typography variant="caption" color="text.secondary">
                  Secure Checkout
                </Typography>
              </Box>
              <Box sx={{ display: "flex", alignItems: "center", gap: 1 }}>
                <ShippingIcon sx={{ fontSize: 16, color: "text.secondary" }} />
                <Typography variant="caption" color="text.secondary">
                  Fast Delivery
                </Typography>
              </Box>
              <Box sx={{ display: "flex", alignItems: "center", gap: 1 }}>
                <ReturnIcon sx={{ fontSize: 16, color: "text.secondary" }} />
                <Typography variant="caption" color="text.secondary">
                  Easy Returns
                </Typography>
              </Box>
            </Stack>
          </Paper>
        </Box>
      </Box>
    </Container>
  );
};

export default Cart;<|MERGE_RESOLUTION|>--- conflicted
+++ resolved
@@ -111,11 +111,7 @@
             variant="contained"
             // color="primary"
             size="large"
-<<<<<<< HEAD
             sx={{ mt: 1.5 , bgcolor: "#667FEA", '&:hover': {bgcolor: "#4338ca"} }}
-=======
-            sx={{ mt: 1.5, bgcolor: "#4f46e5", '&:hover': { bgcolor: "#4338ca" } }}
->>>>>>> 3423d361
           >
             Browse Products
           </Button>
