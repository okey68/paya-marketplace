--- conflicted
+++ resolved
@@ -18,6 +18,9 @@
   Alert,
   MenuItem,
   InputAdornment,
+  ListItemText,
+  List,
+  ListItem,
 } from "@mui/material";
 import {
   CheckCircle as CheckIcon,
@@ -1548,19 +1551,7 @@
           </Box>
           <Box>
             <Typography variant="body2" color="text.secondary">
-              Interest Rate
-            </Typography>
-            <Typography variant="h6" fontWeight={700}>
-              {bnplTerms.interestRate}%
-            </Typography>
-          </Box>
-          <Box>
-            <Typography variant="body2" color="text.secondary">
-<<<<<<< HEAD
-              Total Monthly Payment
-=======
               First Payment (Highest)
->>>>>>> f534c9f6
             </Typography>
             <Typography variant="h6" fontWeight={700} color="#667FEA">
               {formatCurrency(bnplTerms.paymentAmount)}
@@ -1576,150 +1567,6 @@
         <Typography variant="subtitle1" fontWeight={600} gutterBottom>
           Payment Schedule (Declining Balance)
         </Typography>
-<<<<<<< HEAD
-        
-        {/* Desktop view - Table */}
-        <Box sx={{ display: { xs: "none", md: "block" } }}>
-          <Box
-            sx={{
-              display: "grid",
-              gridTemplateColumns: "1.2fr 1fr 1fr 1fr 1.2fr",
-              gap: 2,
-              p: 1.5,
-              bgcolor: "grey.100",
-              borderRadius: 1,
-              mb: 1,
-            }}
-          >
-            <Typography variant="caption" fontWeight={700} color="text.secondary">
-              PAYMENT
-            </Typography>
-            <Typography variant="caption" fontWeight={700} color="text.secondary" textAlign="right">
-              PRINCIPAL
-            </Typography>
-            <Typography variant="caption" fontWeight={700} color="text.secondary" textAlign="right">
-              OUTSTANDING
-            </Typography>
-            <Typography variant="caption" fontWeight={700} color="text.secondary" textAlign="right">
-              INTEREST
-            </Typography>
-            <Typography variant="caption" fontWeight={700} color="text.secondary" textAlign="right">
-              MONTHLY PAYMENT
-            </Typography>
-          </Box>
-
-          {bnplTerms.payments.map((payment, index) => {
-            const principalPerPayment = bnplTerms.subtotal / bnplTerms.numberOfPayments;
-            const interestPerPayment = bnplTerms.totalInterest / bnplTerms.numberOfPayments;
-            const outstandingAmount = bnplTerms.subtotal - (principalPerPayment * (index + 1));
-
-            return (
-              <Box
-                key={payment.number}
-                sx={{
-                  display: "grid",
-                  gridTemplateColumns: "1.2fr 1fr 1fr 1fr 1.2fr",
-                  gap: 2,
-                  p: 1.5,
-                  border: 1,
-                  borderColor: "divider",
-                  borderRadius: 1,
-                  mb: 1,
-                  alignItems: "center",
-                  "&:hover": {
-                    bgcolor: "grey.50",
-                  },
-                }}
-              >
-                <Box>
-                  <Typography variant="body2" fontWeight={600}>
-                    Payment {payment.number}
-                  </Typography>
-                  <Typography variant="caption" color="text.secondary">
-                    {payment.date}
-                  </Typography>
-                </Box>
-                <Typography variant="body2" textAlign="right">
-                  {formatCurrency(principalPerPayment)}
-                </Typography>
-                <Typography variant="body2" textAlign="right">
-                  {formatCurrency(Math.max(0, outstandingAmount))}
-                </Typography>
-                <Typography variant="body2" textAlign="right">
-                  {formatCurrency(interestPerPayment)}
-                </Typography>
-                <Typography variant="body2" fontWeight={700} color="#667FEA" textAlign="right">
-                  {formatCurrency(payment.amount)}
-                </Typography>
-              </Box>
-            );
-          })}
-        </Box>
-
-        {/* Mobile view - Cards */}
-        <Box sx={{ display: { xs: "block", md: "none" } }}>
-          {bnplTerms.payments.map((payment, index) => {
-            const principalPerPayment = bnplTerms.subtotal / bnplTerms.numberOfPayments;
-            const interestPerPayment = bnplTerms.totalInterest / bnplTerms.numberOfPayments;
-            const outstandingAmount = bnplTerms.subtotal - (principalPerPayment * (index + 1));
-
-            return (
-              <Box
-                key={payment.number}
-                sx={{
-                  p: 2,
-                  border: 1,
-                  borderColor: "divider",
-                  borderRadius: 1,
-                  mb: 2,
-                }}
-              >
-                <Box sx={{ display: "flex", justifyContent: "space-between", mb: 1 }}>
-                  <Typography variant="body2" fontWeight={700}>
-                    Payment {payment.number}
-                  </Typography>
-                  <Typography variant="caption" color="text.secondary">
-                    {payment.date}
-                  </Typography>
-                </Box>
-                <Box sx={{ display: "flex", justifyContent: "space-between", mb: 0.5 }}>
-                  <Typography variant="body2" color="text.secondary">
-                    Principal:
-                  </Typography>
-                  <Typography variant="body2">
-                    {formatCurrency(principalPerPayment)}
-                  </Typography>
-                </Box>
-                <Box sx={{ display: "flex", justifyContent: "space-between", mb: 0.5 }}>
-                  <Typography variant="body2" color="text.secondary">
-                    Outstanding:
-                  </Typography>
-                  <Typography variant="body2">
-                    {formatCurrency(Math.max(0, outstandingAmount))}
-                  </Typography>
-                </Box>
-                <Box sx={{ display: "flex", justifyContent: "space-between", mb: 0.5 }}>
-                  <Typography variant="body2" color="text.secondary">
-                    Interest:
-                  </Typography>
-                  <Typography variant="body2">
-                    {formatCurrency(interestPerPayment)}
-                  </Typography>
-                </Box>
-                <Divider sx={{ my: 1 }} />
-                <Box sx={{ display: "flex", justifyContent: "space-between" }}>
-                  <Typography variant="body2" fontWeight={700}>
-                    Monthly Payment:
-                  </Typography>
-                  <Typography variant="body2" fontWeight={700} color="#667FEA">
-                    {formatCurrency(payment.amount)}
-                  </Typography>
-                </Box>
-              </Box>
-            );
-          })}
-        </Box>
-=======
         <List dense>
           {bnplTerms.payments.map((payment: any) => (
             <ListItem key={payment.number} sx={{ px: 0, flexDirection: 'column', alignItems: 'stretch' }}>
@@ -1740,7 +1587,6 @@
             </ListItem>
           ))}
         </List>
->>>>>>> f534c9f6
       </Paper>
 
       <Box sx={{ display: "flex", justifyContent: "center" }}>
